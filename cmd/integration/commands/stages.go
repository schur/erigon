--- conflicted
+++ resolved
@@ -638,7 +638,7 @@
 	pm, engine, vmConfig, sync, _, _ := newSync(ctx, db, nil)
 	chainConfig := tool.ChainConfigFromDB(db)
 	must(sync.SetCurrentStage(stages.Execution))
-	dirs := datadir.New(datadirCli)
+	dirs := datadir.New(datadirCli, snapdirCli)
 
 	if reset {
 		genesis, _ := genesisByChain(chain)
@@ -1153,13 +1153,8 @@
 	if miningConfig != nil {
 		cfg.Miner = *miningConfig
 	}
-<<<<<<< HEAD
 	cfg.Dirs = datadir.New(datadirCli, snapdirCli)
-	allSn := allSnapshots(chainConfig, db)
-=======
-	cfg.Dirs = datadir.New(datadirCli)
 	allSn := allSnapshots(db)
->>>>>>> f868bf66
 	cfg.Snapshot = allSn.Cfg()
 	var engine consensus.Engine
 	config := &ethconfig.Defaults
